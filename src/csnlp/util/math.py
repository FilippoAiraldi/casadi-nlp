--- conflicted
+++ resolved
@@ -444,13 +444,8 @@
     # cs.if_else(z < 1, cs.substitute(out, z, z + 1) - cs.log(z), out)
 
 
-<<<<<<< HEAD
-def digamma(z: Union[cs.SX, cs.MX, cs.DM], n: int) -> Union[cs.SX, cs.MX, cs.DM]:
-    """Computes the digamma function via asymptotic expansion.
-=======
 def digamma1p(z: Union[cs.SX, cs.MX, cs.DM], n: int) -> Union[cs.SX, cs.MX, cs.DM]:
     """Computes the digamma function evaluated at :math:`z+1` via asymptotic expansion.
->>>>>>> d4ef1f66
     Only valid for non-negative real scalars.
 
     Parameters
@@ -470,21 +465,12 @@
     Requires :mod:`scipy` to be installed. For important details, see
      - https://www.boost.org/doc/libs/1_87_0/libs/math/doc/html/math_toolkit/sf_gamma/digamma.html
     """
-<<<<<<< HEAD
-    # we shift by one since digamma(z) = digamma(z + 1) - 1 / z, and the approximation
-    # is not good for z < 1
-
-=======
->>>>>>> d4ef1f66
     from scipy.special import bernoulli
 
     N_2 = 2 * np.arange(1, n + 1)
     B = bernoulli(2 * n)[2::2]
     z1p = z + 1
     powers = cs.power(z1p, N_2)
-<<<<<<< HEAD
-    return -1 / z + cs.log1p(z) - 0.5 / z1p - cs.sum1(1 / ((N_2 / B) * powers))
-=======
     return cs.log1p(z) - 0.5 / z1p - cs.sum1(1 / ((N_2 / B) * powers))
 
 def digamma(z: Union[cs.SX, cs.MX, cs.DM], n: int) -> Union[cs.SX, cs.MX, cs.DM]:
@@ -510,5 +496,4 @@
     """
     # we shift by one since digamma(z) = digamma(z + 1) - 1 / z, and the approximation
     # is not good for z < 1
-    return digamma1p(z, n) - 1 / z
->>>>>>> d4ef1f66
+    return digamma1p(z, n) - 1 / z